--- conflicted
+++ resolved
@@ -31,10 +31,7 @@
     stop_price: Decimal
     pause_price: Decimal
     boost_mode: bool
-<<<<<<< HEAD
     auto_rebalance: bool
-=======
->>>>>>> 58de2fff
 
     @property
     def close_order_side(self) -> str:
@@ -237,7 +234,6 @@
         """Handle the result of an order placement."""
         order_id = order_result.order_id
         filled_price = order_result.price
-<<<<<<< HEAD
         try:
             if self.order_filled_event.is_set() or order_result.status == 'FILLED':
                 if self.config.boost_mode:
@@ -248,6 +244,7 @@
                     )
                     self.logger.log(f"[CLOSE] [{close_order_result.order_id}] New "
                         f"{self.config.quantity} @ market", "INFO")                        
+
                 else:
                     self.last_open_order_time = time.time()
                     # Place close order
@@ -256,39 +253,6 @@
                         close_price = filled_price * (1 + self.config.take_profit/100)
                     else:
                         close_price = filled_price * (1 - self.config.take_profit/100)
-=======
-
-        if self.order_filled_event.is_set() or order_result.status == 'FILLED':
-            if self.config.boost_mode:
-                close_order_result = await self.exchange_client.place_market_order(
-                    self.config.contract_id,
-                    self.config.quantity,
-                    self.config.close_order_side
-                )
-            else:
-                self.last_open_order_time = time.time()
-                # Place close order
-                close_side = self.config.close_order_side
-                if close_side == 'sell':
-                    close_price = filled_price * (1 + self.config.take_profit/100)
-                else:
-                    close_price = filled_price * (1 - self.config.take_profit/100)
-
-                close_order_result = await self.exchange_client.place_close_order(
-                    self.config.contract_id,
-                    self.config.quantity,
-                    close_price,
-                    close_side
-                )
-                if self.config.exchange == "lighter":
-                    await asyncio.sleep(1)
-
-                if not close_order_result.success:
-                    self.logger.log(f"[CLOSE] Failed to place close order: {close_order_result.error_message}", "ERROR")
-                    raise Exception(f"[CLOSE] Failed to place close order: {close_order_result.error_message}")
-
-                return True
->>>>>>> 58de2fff
 
                     close_order_result = await self.exchange_client.place_close_order(
                         self.config.contract_id,
@@ -299,53 +263,60 @@
 
                     await asyncio.sleep(1)
 
-<<<<<<< HEAD
                     if not close_order_result.success:
                         self.logger.log(f"[CLOSE] Failed to place close order: {close_order_result.error_message}", "ERROR")
                         raise Exception(f"[CLOSE] Failed to place close order: {close_order_result.error_message}")
                     
                     self.logger.log(f"[CLOSE] [{close_order_result.order_id}] {close_order_result.status} "
                             f"{self.config.quantity} @ {close_price}", "INFO")            
-=======
-            if self.config.exchange == "lighter":
-                current_order_status = self.exchange_client.current_order.status
+
+                return True
             else:
-                order_info = await self.exchange_client.get_order_info(order_id)
-                current_order_status = order_info.status
-
-            while (
-                should_wait(self.config.direction, new_order_price, order_result.price)
-                and current_order_status == "OPEN"
-            ):
-                self.logger.log(f"[OPEN] [{order_id}] Waiting for order to be filled @ {order_result.price}", "INFO")
-                await asyncio.sleep(5)
+                new_order_price = await self.exchange_client.get_order_price(self.config.direction)
+
+                def should_wait(direction: str, new_order_price: Decimal, order_result_price: Decimal) -> bool:
+                    if direction == "buy":
+                        return new_order_price <= order_result_price
+                    elif direction == "sell":
+                        return new_order_price >= order_result_price
+                    return False
+
                 if self.config.exchange == "lighter":
                     current_order_status = self.exchange_client.current_order.status
                 else:
                     order_info = await self.exchange_client.get_order_info(order_id)
-                    if order_info is not None:
-                        current_order_status = order_info.status
-                new_order_price = await self.exchange_client.get_order_price(self.config.direction)
-
-            self.order_canceled_event.clear()
-            # Cancel the order if it's still open
-            self.logger.log(f"[OPEN] [{order_id}] Cancelling order and placing a new order", "INFO")
-            if self.config.exchange == "lighter":
-                cancel_result = await self.exchange_client.cancel_order(order_id)
-                start_time = time.time()
-                while (time.time() - start_time < 10 and self.exchange_client.current_order.status != 'CANCELED' and
-                        self.exchange_client.current_order.status != 'FILLED'):
-                    await asyncio.sleep(0.1)
-
-                if self.exchange_client.current_order.status not in ['CANCELED', 'FILLED']:
-                    raise Exception(f"[OPEN] Error cancelling order: {self.exchange_client.current_order.status}")
-                else:
-                    self.order_filled_amount = self.exchange_client.current_order.filled_size
->>>>>>> 58de2fff
-            else:
+                    current_order_status = order_info.status
+
+                while (
+                    should_wait(self.config.direction, new_order_price, order_result.price)
+                    and current_order_status == "OPEN"
+                ):
+                    self.logger.log(f"[OPEN] [{order_id}] Waiting for order to be filled @ {order_result.price}", "INFO")
+                    await asyncio.sleep(5)
+                    if self.config.exchange == "lighter":
+                        current_order_status = self.exchange_client.current_order.status
+                    else:
+                        order_info = await self.exchange_client.get_order_info(order_id)
+                        if order_info is not None:
+                            current_order_status = order_info.status
+                    new_order_price = await self.exchange_client.get_order_price(self.config.direction)
+
                 self.order_canceled_event.clear()
                 # Cancel the order if it's still open
                 self.logger.log(f"[OPEN] [{order_id}] Cancelling order and placing a new order", "INFO")
+
+                if self.config.exchange == "lighter":
+                    cancel_result = await self.exchange_client.cancel_order(order_id)
+                    start_time = time.time()
+                    while (time.time() - start_time < 10 and self.exchange_client.current_order.status != 'CANCELED' and
+                            self.exchange_client.current_order.status != 'FILLED'):
+                        await asyncio.sleep(0.1)
+
+                    if self.exchange_client.current_order.status not in ['CANCELED', 'FILLED']:
+                        raise Exception(f"[OPEN] Error cancelling order: {self.exchange_client.current_order.status}")
+                    else:
+                        self.order_filled_amount = self.exchange_client.current_order.filled_size
+
                 try:
                     cancel_result = await self.exchange_client.cancel_order(order_id)
                     if not cancel_result.success:
@@ -370,15 +341,16 @@
                             order_info = await self.exchange_client.get_order_info(order_id)
                             self.order_filled_amount = order_info.filled_size
 
-<<<<<<< HEAD
                 if self.order_filled_amount > 0:
                     close_side = self.config.close_order_side
                     if self.config.boost_mode:
                         close_order_result = await self.exchange_client.place_close_order(
                             self.config.contract_id,
                             self.order_filled_amount,
+                            filled_price,
                             close_side
                         )
+
                     else:
                         if close_side == 'sell':
                             close_price = filled_price * (1 + self.config.take_profit/100)
@@ -393,35 +365,6 @@
                         )
                         if self.config.exchange == "lighter":
                             await asyncio.sleep(1)
-=======
-            if self.order_filled_amount > 0:
-                close_side = self.config.close_order_side
-                if self.config.boost_mode:
-                    close_order_result = await self.exchange_client.place_close_order(
-                        self.config.contract_id,
-                        self.order_filled_amount,
-                        filled_price,
-                        close_side
-                    )
-                else:
-                    if close_side == 'sell':
-                        close_price = filled_price * (1 + self.config.take_profit/100)
-                    else:
-                        close_price = filled_price * (1 - self.config.take_profit/100)
-
-                    close_order_result = await self.exchange_client.place_close_order(
-                        self.config.contract_id,
-                        self.order_filled_amount,
-                        close_price,
-                        close_side
-                    )
-                    if self.config.exchange == "lighter":
-                        await asyncio.sleep(1)
-
-                self.last_open_order_time = time.time()
-                if not close_order_result.success:
-                    self.logger.log(f"[CLOSE] Failed to place close order: {close_order_result.error_message}", "ERROR")
->>>>>>> 58de2fff
 
                     self.logger.log(f"[CLOSE] [{close_order_result.order_id}] {close_order_result.status} "
                             f"{self.order_filled_amount} @ {close_price}", "INFO")
@@ -594,10 +537,7 @@
             self.logger.log(f"Stop Price: {self.config.stop_price}", "INFO")
             self.logger.log(f"Pause Price: {self.config.pause_price}", "INFO")
             self.logger.log(f"Boost Mode: {self.config.boost_mode}", "INFO")
-<<<<<<< HEAD
             self.logger.log(f"Auto Rebalance: {self.config.auto_rebalance}", "INFO")
-=======
->>>>>>> 58de2fff
             self.logger.log("=============================", "INFO")
 
             # Capture the running event loop for thread-safe callbacks
